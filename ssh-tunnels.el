;;; ssh-tunnels.el --- Manage SSH tunnels

;; Author: death <github.com/death>
;; Version: 1.0
;; Package-Requires: ((cl-lib "0.5") (emacs "24"))
;; Keywords: tools, convenience
;; URL: http://github.com/death/ssh-tunnels

;; This file is not part of GNU Emacs.

;; Copyright (c) 2015 death

;; Permission is hereby granted, free of charge, to any person
;; obtaining a copy of this software and associated documentation
;; files (the "Software"), to deal in the Software without
;; restriction, including without limitation the rights to use, copy,
;; modify, merge, publish, distribute, sublicense, and/or sell copies
;; of the Software, and to permit persons to whom the Software is
;; furnished to do so, subject to the following conditions:

;; The above copyright notice and this permission notice shall be
;; included in all copies or substantial portions of the Software.

;; THE SOFTWARE IS PROVIDED "AS IS", WITHOUT WARRANTY OF ANY KIND,
;; EXPRESS OR IMPLIED, INCLUDING BUT NOT LIMITED TO THE WARRANTIES OF
;; MERCHANTABILITY, FITNESS FOR A PARTICULAR PURPOSE AND
;; NONINFRINGEMENT. IN NO EVENT SHALL THE AUTHORS OR COPYRIGHT HOLDERS
;; BE LIABLE FOR ANY CLAIM, DAMAGES OR OTHER LIABILITY, WHETHER IN AN
;; ACTION OF CONTRACT, TORT OR OTHERWISE, ARISING FROM, OUT OF OR IN
;; CONNECTION WITH THE SOFTWARE OR THE USE OR OTHER DEALINGS IN THE
;; SOFTWARE.

;;; Commentary:

;; This package lets you run and kill SSH tunnels.  To use it:
;;
;; - Set the variable `ssh-tunnels-configurations', e.g.:
;;
;;   (setq ssh-tunnels-configurations
;;         '((:name "my local tunnel"
;;            :local-port 1234
;;            :remote-port 3306
;;            :login "me@host")
;;           (:name "my remote tunnel"
;;            :type "-R"
;;            :local-port 1234
;;            :remote-port 3306
;;            :login "me@host")))
;;
;; - Type M-x ssh-tunnels RET
;;
;; - You should see the list of tunnels; running tunnels will have 'R'
;;   in their state column
;;
;; - To run the tunnel at the current line, type r
;;
;; - To kill a running tunnel, type k
;;
;; - You may want to temporarily change a tunnel's local port.  To do
;;   that you may provide a prefix argument to the run command, for
;;   example by typing C-u 1235 r

;;; Code:

(require 'cl-lib)
(require 'netrc)
(require 'tabulated-list)

(defgroup ssh-tunnels nil
  "View and manipulate SSH tunnels."
  :group 'tools
  :group 'convenience)

(defcustom ssh-tunnels-use-header-line t
  "If non-nil, use the header line to display ssh-tunnels column titles."
  :type 'boolean
  :group 'ssh-tunnels)

(defface ssh-tunnels-name
  '((t (:weight bold)))
  "Face for ssh tunnel names in the ssh tunnels buffer."
  :group 'ssh-tunnels)

(defcustom ssh-tunnels-name-width 20
  "Width of tunnel name column in the ssh tunnels buffer."
  :type 'number
  :group 'ssh-tunnels)

(defcustom ssh-tunnels-local-port-width 7
  "Width of tunnel local port column in the ssh tunnels buffer."
  :type 'number
  :group 'ssh-tunnels)

(defcustom ssh-tunnels-host-width 50
  "Width of tunnel host column in the ssh tunnels buffer."
  :type 'number
  :group 'ssh-tunnels)

(defcustom ssh-tunnels-remote-port-width 7
  "Width of tunnel remote port column in the ssh tunnels buffer."
  :type 'number
  :group 'ssh-tunnels)

(defcustom ssh-tunnels-login-width 50
  "Width of tunnel login column in the ssh tunnels buffer."
  :type 'number
  :group 'ssh-tunnels)

(defcustom ssh-tunnels-program "ssh"
  "The name of the SSH program."
  :type 'string
  :group 'ssh-tunnels)

(defcustom ssh-tunnels-configurations '()
  "A list of SSH tunnel configurations.  Each element is a plist
with the following properties:

  :name - The name of the tunnel.

  :type - Tunnel type; defaults to \"-L\" (Local).
          May also be \"-R\" or \"-D\" for Remote and Dynamic port forwards.
          If set to \"SH\", no port forwarding will be attempted and your ssh
          client is responsible for tunnelling (e.g. with ~/.ssh/config), in
          this case `:login' must match your ~/.ssh/config entry and `:host',
          `:local-port' and `:remote-port' are ignored.

  :login - The SSH login to use.

  :host - The tunneling host; defaults to \"localhost\".

  :local-port - The tunnel's local port; defaults
                to the value of `:remote-port'.

  :remote-port - The tunnel's remote port; defaults
                 to the value of `:local-port'."
  :type 'sexp
  :group 'ssh-tunnels)

(defcustom ssh-tunnels-temp-directory "/tmp/"
  "The directory where SSH control socket files will reside."
  :type 'string
  :group 'ssh-tunnels)

(defvar ssh-tunnels--state-table
  (make-hash-table :test 'equal)
  "A table to keep tunnel-related state.  Note that we'll lose
this state if the user exits Emacs (rms forbid...), or it may
become irrelevant if `ssh-tunnels-configurations' changes.")

(defvar ssh-tunnels-mode-map
  (let ((map (make-sparse-keymap)))
    (set-keymap-parent map tabulated-list-mode-map)
    (define-key map "q" 'quit-window)
    (define-key map "g" 'ssh-tunnels-refresh)
    (define-key map "r" 'ssh-tunnels-run)
    (define-key map "k" 'ssh-tunnels-kill)
    (define-key map "R" 'ssh-tunnels-rerun)
    map))

(define-derived-mode ssh-tunnels-mode tabulated-list-mode "SSH tunnels"
  "Major mode for managing SSH tunnels."
  (add-hook 'tabulated-list-revert-hook 'ssh-tunnels-refresh nil t))

;;;###autoload
(defun ssh-tunnels ()
  "View and manipulate SSH tunnels."
  (interactive)
  (switch-to-buffer (ssh-tunnels--noselect)))

(defun ssh-tunnels--noselect ()
  (let ((buffer (get-buffer-create "*SSH tunnels*")))
    (with-current-buffer buffer
      (ssh-tunnels-mode)
      (ssh-tunnels-refresh))
    buffer))

(defun ssh-tunnels-refresh ()
  (interactive)
  (let ((name-width ssh-tunnels-name-width)
        (local-port-width ssh-tunnels-local-port-width)
        (host-width ssh-tunnels-host-width)
        (remote-port-width ssh-tunnels-remote-port-width)
        (login-width ssh-tunnels-login-width))
    (setq tabulated-list-format
          (vector `("S" 1 t)
                  `("Name" ,name-width t)
                  `("T." 2 t)
                  `("LPort" ,local-port-width ssh-tunnels--lport> :right-align t)
                  `("Host" ,host-width t)
                  `("RPort" ,remote-port-width ssh-tunnels--rport> :right-align t)
                  `("Login" ,login-width t))))
  (setq tabulated-list-use-header-line ssh-tunnels-use-header-line)
  (let ((entries '()))
    (dolist (tunnel ssh-tunnels-configurations)
      (let* ((name (ssh-tunnels--property tunnel :name))
             (tunnel-type (ssh-tunnels--property tunnel :type))
             (local-port (ssh-tunnels--property tunnel :local-port))
             (host (ssh-tunnels--property tunnel :host))
             (remote-port (ssh-tunnels--property tunnel :remote-port))
             (login (ssh-tunnels--property tunnel :login)))
        (push (list tunnel
                    (vector (if (ssh-tunnels--check tunnel) "R" " ")
                            (ssh-tunnels--pretty-name name)
                            tunnel-type
                            (number-to-string local-port)
                            host
                            (number-to-string remote-port)
                            login))
              entries)))
    (setq tabulated-list-entries (nreverse entries)))
  (tabulated-list-init-header)
  (tabulated-list-print t))

(defun ssh-tunnels--lport> (entry1 entry2)
  (> (string-to-number (aref (cadr entry1) 2))
     (string-to-number (aref (cadr entry2) 2))))

(defun ssh-tunnels--rport> (entry1 entry2)
  (> (string-to-number (aref (cadr entry1) 4))
     (string-to-number (aref (cadr entry2) 4))))

(defun ssh-tunnels--pretty-name (name)
  (propertize name
              'font-lock-face 'ssh-tunnels-name
              'mouse-face 'highlight))

(defun ssh-tunnels--tunnel (&optional error-if-does-not-exist)
  (let ((tunnel (tabulated-list-get-id)))
    (cond ((null tunnel)
           (if error-if-does-not-exist
               (error "No tunnel on this line")))
          (t tunnel))))

(defun ssh-tunnels-run (&optional arg)
  (interactive "P")
  (let ((tunnel (ssh-tunnels--tunnel t)))
    (when (numberp arg)
      (setf tunnel (cl-list* :local-port arg tunnel)))
    (when (not (ssh-tunnels--check tunnel))
      (message "Tunneling...")
      (ssh-tunnels--run tunnel)
      (let ((name (ssh-tunnels--property tunnel :name))
            (local-port (ssh-tunnels--property tunnel :local-port)))
        (message "Tunnel '%s' on port %d" name local-port))))
  (forward-line)
  (ssh-tunnels-refresh))

(defun ssh-tunnels-kill ()
  (interactive)
  (let ((tunnel (ssh-tunnels--tunnel t)))
    (when (ssh-tunnels--check tunnel)
      (ssh-tunnels--kill tunnel)
      (message "Tunnel '%s' killed" (ssh-tunnels--property tunnel :name))))
  (forward-line)
  (ssh-tunnels-refresh))

(defun ssh-tunnels-rerun (&optional arg)
  (interactive "P")
  (ssh-tunnels-kill)
  (forward-line -1)
  (ssh-tunnels-run arg))

(defun ssh-tunnels--property (tunnel key)
  (cond ((eq key :host)
         (or (cl-getf tunnel :host) "localhost"))
        ((eq key :type)
         (or (cl-getf tunnel :type) "-L"))
        ((eq key :local-port)
         (or (gethash (cl-getf tunnel :name) ssh-tunnels--state-table)
             (cl-getf tunnel :local-port)
             (cl-getf tunnel :remote-port)
             (if (string= (cl-getf tunnel :type) "SH") 0)))
        ((eq key :remote-port)
         (or (cl-getf tunnel :remote-port)
             (cl-getf tunnel :local-port)
             (if (string= (cl-getf tunnel :type) "SH") 0)))
        (t
         (cl-getf tunnel key))))

(defun ssh-tunnels--command (tunnel command)
  (let* ((name (ssh-tunnels--property tunnel :name))
         (tunnel-type (ssh-tunnels--property tunnel :type))
         (local-port (ssh-tunnels--property tunnel :local-port))
         (remote-port (ssh-tunnels--property tunnel :remote-port))
         (host (ssh-tunnels--property tunnel :host))
         (login (ssh-tunnels--property tunnel :login))
         (tunnel-definition
          (if (eq command :run)
              (cond ((string= tunnel-type "-D")
                     (format "%s:%s" host local-port))
                    ; Default Local/Remote port forwarding
                    (t (format "%s:%s:%s"
                                local-port host remote-port)))))
         (args (cond ((eq command :run)
                      (append (list "-M" "-f" "-N" "-T")
                              (cond ((string= tunnel-type "SH") nil)
                                    (t (list tunnel-type
                                             tunnel-definition)))))
                     ((eq command :kill)
                      (list "-O" "exit"))
                     ((eq command :check)
                      (list "-O" "check"))
                     (t (error "Unknown ssh-tunnels command '%s'" command))))
         (default-directory ssh-tunnels-temp-directory))
    (apply 'call-process ssh-tunnels-program nil nil nil
           "-S" (shell-quote-argument name)
           (append args
                   (list login)))))

(defun ssh-tunnels--run (tunnel)
  (remhash (ssh-tunnels--property tunnel :name)
           ssh-tunnels--state-table)
  (puthash (ssh-tunnels--property tunnel :name)
           (ssh-tunnels--property tunnel :local-port)
           ssh-tunnels--state-table)
  (ssh-tunnels--command tunnel :run))

(defun ssh-tunnels--kill (tunnel)
  (ssh-tunnels--command tunnel :kill)
  (remhash (ssh-tunnels--property tunnel :name)
           ssh-tunnels--state-table))

(defun ssh-tunnels--check (tunnel)
  (eql 0 (ssh-tunnels--command tunnel :check)))

<<<<<<< HEAD
;;; auto-ssh-tunnels mode

(defun ssh-tunnels--lookup (host service)
  "Return an SSH tunnel that matches the supplied HOST and
SERVICE, or NIL if there is no match."
  ;; According to OPEN-NETWORK-STREAM documentation, SERVICE may be a
  ;; service name, or an integer, or an integer string.  If it is an
  ;; integer string, we convert it to an integer here.
  (when (and (stringp service)
             (cl-some #'cl-digit-char-p service)
             (cl-every #'cl-digit-char-p service))
    (setq service (string-to-number service)))
  (cl-find-if (lambda (tunnel)
                (and (not (string= "SH" (ssh-tunnels--property tunnel :type)))
                     (string= host (ssh-tunnels--property tunnel :host))
                     (let ((tunnel-lport (ssh-tunnels--property tunnel :local-port)))
                       (if (stringp service)
                           (netrc-port-equal service tunnel-lport)
                         (= service tunnel-lport)))))
              ssh-tunnels-configurations))

(defun open-network-stream@run-ssh-tunnel (name buffer host service &rest parameters)
  "Start SSH tunnel, if needed, before connecting to HOST.

Check whether `ssh-tunnels-configurations' has a tunnel matching
the host and service and, if so, make sure that the tunnel is
running."
  (let ((tunnel (ssh-tunnels--lookup host service)))
    (when (and tunnel (not (ssh-tunnels--check tunnel)))
      (message "Starting tunnel '%s'..." (ssh-tunnels--property tunnel :name))
      (ssh-tunnels--run tunnel))))

(define-minor-mode auto-ssh-tunnels-mode "Automatically start SSH tunnels"
  :global t
  :group 'ssh-tunnels
  (if auto-ssh-tunnels-mode
      (advice-add 'open-network-stream :before
                  #'open-network-stream@run-ssh-tunnel)
    (advice-remove 'open-network-stream #'open-network-stream@run-ssh-tunnel)))
=======
(defun ssh-tunnels--toggle-state (tunnel)
  (if (ssh-tunnels--check tunnel)
      (ssh-tunnels--kill tunnel)
    (ssh-tunnels--run tunnel)))

;;; completing-read frontend

(defun ssh-tunnels--read-tunnel ()
  (let* ((candidates (cl-loop
                      for tunnel in ssh-tunnels-configurations
                      collect (ssh-tunnels--property tunnel :name)))
         (candidate (completing-read "Tunnel: " candidates nil t)))
    (cl-find candidate ssh-tunnels-configurations
             :test #'string=
             :key (lambda (tunnel)
                    (ssh-tunnels--property tunnel :name)))))

(defun ssh-tunnels-run-tunnel ()
  "Start a configured SSH tunnel."
  (interactive)
  (ssh-tunnels--run (ssh-tunnels--read-tunnel)))

(defun ssh-tunnels-kill-tunnel ()
  "Kill a running SSH tunnel."
  (interactive)
  (ssh-tunnels--kill (ssh-tunnels--read-tunnel)))
>>>>>>> 20b92147

(provide 'ssh-tunnels)

;;; ssh-tunnels.el ends here<|MERGE_RESOLUTION|>--- conflicted
+++ resolved
@@ -323,7 +323,33 @@
 (defun ssh-tunnels--check (tunnel)
   (eql 0 (ssh-tunnels--command tunnel :check)))
 
-<<<<<<< HEAD
+(defun ssh-tunnels--toggle-state (tunnel)
+  (if (ssh-tunnels--check tunnel)
+      (ssh-tunnels--kill tunnel)
+    (ssh-tunnels--run tunnel)))
+
+;;; completing-read frontend
+
+(defun ssh-tunnels--read-tunnel ()
+  (let* ((candidates (cl-loop
+                      for tunnel in ssh-tunnels-configurations
+                      collect (ssh-tunnels--property tunnel :name)))
+         (candidate (completing-read "Tunnel: " candidates nil t)))
+    (cl-find candidate ssh-tunnels-configurations
+             :test #'string=
+             :key (lambda (tunnel)
+                    (ssh-tunnels--property tunnel :name)))))
+
+(defun ssh-tunnels-run-tunnel ()
+  "Start a configured SSH tunnel."
+  (interactive)
+  (ssh-tunnels--run (ssh-tunnels--read-tunnel)))
+
+(defun ssh-tunnels-kill-tunnel ()
+  "Kill a running SSH tunnel."
+  (interactive)
+  (ssh-tunnels--kill (ssh-tunnels--read-tunnel)))
+
 ;;; auto-ssh-tunnels mode
 
 (defun ssh-tunnels--lookup (host service)
@@ -363,34 +389,6 @@
       (advice-add 'open-network-stream :before
                   #'open-network-stream@run-ssh-tunnel)
     (advice-remove 'open-network-stream #'open-network-stream@run-ssh-tunnel)))
-=======
-(defun ssh-tunnels--toggle-state (tunnel)
-  (if (ssh-tunnels--check tunnel)
-      (ssh-tunnels--kill tunnel)
-    (ssh-tunnels--run tunnel)))
-
-;;; completing-read frontend
-
-(defun ssh-tunnels--read-tunnel ()
-  (let* ((candidates (cl-loop
-                      for tunnel in ssh-tunnels-configurations
-                      collect (ssh-tunnels--property tunnel :name)))
-         (candidate (completing-read "Tunnel: " candidates nil t)))
-    (cl-find candidate ssh-tunnels-configurations
-             :test #'string=
-             :key (lambda (tunnel)
-                    (ssh-tunnels--property tunnel :name)))))
-
-(defun ssh-tunnels-run-tunnel ()
-  "Start a configured SSH tunnel."
-  (interactive)
-  (ssh-tunnels--run (ssh-tunnels--read-tunnel)))
-
-(defun ssh-tunnels-kill-tunnel ()
-  "Kill a running SSH tunnel."
-  (interactive)
-  (ssh-tunnels--kill (ssh-tunnels--read-tunnel)))
->>>>>>> 20b92147
 
 (provide 'ssh-tunnels)
 
